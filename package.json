--- conflicted
+++ resolved
@@ -31,13 +31,8 @@
   },
   "devDependencies": {
     "benchmark": "~2.1.4",
-<<<<<<< HEAD
-    "clean-jsdoc-theme": "4.1.10",
+    "clean-jsdoc-theme": "4.1.12",
     "eslint": "~8.30.0",
-=======
-    "clean-jsdoc-theme": "4.1.12",
-    "eslint": "~8.29.0",
->>>>>>> a09bb09b
     "eslint-plugin-jsdoc": "~39.6.2",
     "github-release-notes": "0.17.2",
     "grunt": "^1.4.0",
