// namespaces
var dwv = dwv || {};
dwv.dicom = dwv.dicom || {};

/**
 * DicomElements wrapper.
 *
 * @class
 * @param {Array} dicomElements The elements to wrap.
 */
dwv.dicom.DicomElementsWrapper = function (dicomElements) {

  /**
   * Get a DICOM Element value from a group/element key.
   *
   * @param {string} groupElementKey The key to retrieve.
   * @returns {object} The DICOM element.
   */
  this.getDEFromKey = function (groupElementKey) {
    return dicomElements[groupElementKey];
  };

  /**
   * Get a DICOM Element value from a group/element key.
   *
   * @param {string} groupElementKey The key to retrieve.
   * @param {boolean} asArray Get the value as an Array.
   * @returns {object} The DICOM element value.
   */
  this.getFromKey = function (groupElementKey, asArray) {
    // default
    if (typeof asArray === 'undefined') {
      asArray = false;
    }
    var value = null;
    var dElement = dicomElements[groupElementKey];
    if (typeof dElement !== 'undefined') {
      // raw value if only one
      if (dElement.value.length === 1 && asArray === false) {
        value = dElement.value[0];
      } else {
        value = dElement.value;
      }
    }
    return value;
  };

  /**
   * Dump the DICOM tags to an object.
   *
   * @returns {object} The DICOM tags as an object.
   */
  this.dumpToObject = function () {
    var keys = Object.keys(dicomElements);
    var obj = {};
    var dicomElement = null;
<<<<<<< HEAD
    var row = null;
    for (var i = 0, leni = keys.length; i < leni; ++i) {
      dicomElement = dicomElements[keys[i]];
      row = {};
      // name
      var tag = new dwv.dicom.Tag(
        dicomElement.tag.group, dicomElement.tag.element);
      var name = tag.getNameFromDictionary();
      if (name === null) {
        name = 'Unknown Tag & Data';
      }
      // value
      row.value = this.getElementValueAsString(dicomElement);
      // others
      row.group = dicomElement.tag.group;
      row.element = dicomElement.tag.element;
      row.vr = dicomElement.vr;
      row.vl = dicomElement.vl;

      obj[name] = row;
=======
    for (var i = 0, leni = keys.length; i < leni; ++i) {
      dicomElement = dicomElements[keys[i]];
      obj[this.getTagName(dicomElement.tag)] =
        this.getElementAsObject(dicomElement);
>>>>>>> 99c8e79f
    }
    return obj;
  };

  /**
   * Get a tag string name from the dictionary.
   *
   * @param {object} tag The DICOM tag object.
   * @returns {string} The tag name.
   */
  this.getTagName = function (tag) {
    var dict = dwv.dicom.dictionary;
    // dictionnary entry
    var dictElement = null;
    if (typeof dict[tag.group] !== 'undefined' &&
      typeof dict[tag.group][tag.element] !== 'undefined') {
      dictElement = dict[tag.group][tag.element];
    }
    // name
    var name = 'Unknown Tag & Data';
    if (dictElement !== null) {
      name = dictElement[2];
    }
    return name;
  };

  /**
   * Get a DICOM element as a simple object.
   *
   * @param {object} dicomElement The DICOM element.
   * @returns {object} The element as a simple object.
   */
  this.getElementAsObject = function (dicomElement) {
    // element value
    var value = null;

    var isPixel = dicomElement.tag.group === '0x7FE0' &&
      dicomElement.tag.element === '0x0010';

    var vr = dicomElement.vr;
    if (vr === 'SQ' &&
      typeof dicomElement.value !== 'undefined' &&
      !isPixel) {
      value = [];
      var items = dicomElement.value;
      var itemValues = null;
      for (var i = 0; i < items.length; ++i) {
        itemValues = {};
        var keys = Object.keys(items[i]);
        for (var k = 0; k < keys.length; ++k) {
          var itemElement = items[i][keys[k]];
          var key = this.getTagName(itemElement.tag);
          // do not inclure Item elements
          if (key !== 'Item') {
            itemValues[key] = this.getElementAsObject(itemElement);
          }
        }
        value.push(itemValues);
      }
    } else {
      value = this.getElementValueAsString(dicomElement);
    }

    // return
    return {
      value: value,
      group: dicomElement.tag.group,
      element: dicomElement.tag.element,
      vr: vr,
      vl: dicomElement.vl
    };
  };

  /**
   * Dump the DICOM tags to a string.
   *
   * @returns {string} The dumped file.
   */
  this.dump = function () {
    var keys = Object.keys(dicomElements);
    var result = '\n';
    result += '# Dicom-File-Format\n';
    result += '\n';
    result += '# Dicom-Meta-Information-Header\n';
    result += '# Used TransferSyntax: ';
    if (dwv.dicom.isNativeLittleEndian()) {
      result += 'Little Endian Explicit\n';
    } else {
      result += 'NOT Little Endian Explicit\n';
    }
    var dicomElement = null;
    var checkHeader = true;
    for (var i = 0, leni = keys.length; i < leni; ++i) {
      dicomElement = dicomElements[keys[i]];
      if (checkHeader && dicomElement.tag.group !== '0x0002') {
        result += '\n';
        result += '# Dicom-Data-Set\n';
        result += '# Used TransferSyntax: ';
        var syntax = dwv.dicom.cleanString(dicomElements.x00020010.value[0]);
        result += dwv.dicom.getTransferSyntaxName(syntax);
        result += '\n';
        checkHeader = false;
      }
      result += this.getElementAsString(dicomElement) + '\n';
    }
    return result;
  };

};

/**
 * Get a data element value as a string.
 *
 * @param {object} dicomElement The DICOM element.
 * @param {boolean} pretty When set to true, returns a 'pretified' content.
 * @returns {string} A string representation of the DICOM element.
 */
dwv.dicom.DicomElementsWrapper.prototype.getElementValueAsString = function (
  dicomElement, pretty) {
  var str = '';
  var strLenLimit = 65;

  // dafault to pretty output
  if (typeof pretty === 'undefined') {
    pretty = true;
  }
  // check dicom element input
  if (typeof dicomElement === 'undefined' || dicomElement === null) {
    return str;
  }

  // Polyfill for Number.isInteger.
  var isInteger = Number.isInteger || function (value) {
    return typeof value === 'number' &&
        isFinite(value) &&
        Math.floor(value) === value;
  };

  // TODO Support sequences.

  if (dicomElement.vr !== 'SQ' &&
        dicomElement.value.length === 1 && dicomElement.value[0] === '') {
    str += '(no value available)';
  } else if (dicomElement.tag.group === '0x7FE0' &&
        dicomElement.tag.element === '0x0010' &&
        dicomElement.vl === 'u/l') {
    str = '(PixelSequence)';
  } else if (dicomElement.vr === 'DA' && pretty) {
    var daValue = dicomElement.value[0];
    // Two possible date formats:
    // - standard 'YYYYMMDD'
    // - non-standard 'YYYY.MM.DD' (previous ACR-NEMA)
    var monthBeginIndex = 4;
    var dayBeginIndex = 6;
    if (daValue.length !== 8) {
      monthBeginIndex = 5;
      dayBeginIndex = 8;
    }
    var da = new Date(
      parseInt(daValue.substr(0, 4), 10),
      parseInt(daValue.substr(monthBeginIndex, 2), 10) - 1, // 0-11 range
      parseInt(daValue.substr(dayBeginIndex, 2), 10));
    str = da.toLocaleDateString();
  } else if (dicomElement.vr === 'TM' && pretty) {
    var tmValue = dicomElement.value[0];
    var tmHour = tmValue.substr(0, 2);
    var tmMinute = tmValue.length >= 4 ? tmValue.substr(2, 2) : '00';
    var tmSeconds = tmValue.length >= 6 ? tmValue.substr(4, 2) : '00';
    str = tmHour + ':' + tmMinute + ':' + tmSeconds;
  } else {
    var isOtherVR = (dicomElement.vr[0].toUpperCase() === 'O');
    var isFloatNumberVR = (dicomElement.vr === 'FL' ||
            dicomElement.vr === 'FD' ||
            dicomElement.vr === 'DS');
    var valueStr = '';
    for (var k = 0, lenk = dicomElement.value.length; k < lenk; ++k) {
      valueStr = '';
      if (k !== 0) {
        valueStr += '\\';
      }
      if (isFloatNumberVR) {
        var val = dicomElement.value[k];
        if (typeof val === 'string') {
          val = dwv.dicom.cleanString(val);
        }
        var num = Number(val);
        if (!isInteger(num) && pretty) {
          valueStr += num.toPrecision(4);
        } else {
          valueStr += num.toString();
        }
      } else if (isOtherVR) {
        var tmp = dicomElement.value[k].toString(16);
        if (dicomElement.vr === 'OB') {
          tmp = '00'.substr(0, 2 - tmp.length) + tmp;
        } else {
          tmp = '0000'.substr(0, 4 - tmp.length) + tmp;
        }
        valueStr += tmp;
      } else if (typeof dicomElement.value[k] === 'string') {
        valueStr += dwv.dicom.cleanString(dicomElement.value[k]);
      } else {
        valueStr += dicomElement.value[k];
      }
      // check length
      if (str.length + valueStr.length <= strLenLimit) {
        str += valueStr;
      } else {
        str += '...';
        break;
      }
    }
  }
  return str;
};

/**
 * Get a data element value as a string.
 *
 * @param {string} groupElementKey The key to retrieve.
 * @returns {string} The element as a string.
 */
dwv.dicom.DicomElementsWrapper.prototype.getElementValueAsStringFromKey =
function (groupElementKey) {
  return this.getElementValueAsString(this.getDEFromKey(groupElementKey));
};

/**
 * Get a data element as a string.
 *
 * @param {object} dicomElement The DICOM element.
 * @param {string} prefix A string to prepend this one.
 * @returns {string} The element as a string.
 */
dwv.dicom.DicomElementsWrapper.prototype.getElementAsString = function (
  dicomElement, prefix) {
  // default prefix
  prefix = prefix || '';

  // get tag anme from dictionary
  var tag = new dwv.dicom.Tag(
    dicomElement.tag.group, dicomElement.tag.element);
  var tagName = tag.getNameFromDictionary();

  var deSize = dicomElement.value.length;
  var isOtherVR = (dicomElement.vr[0].toUpperCase() === 'O');

  // no size for delimitations
  if (dicomElement.tag.group === '0xFFFE' && (
    dicomElement.tag.element === '0xE00D' ||
            dicomElement.tag.element === '0xE0DD')) {
    deSize = 0;
  } else if (isOtherVR) {
    deSize = 1;
  }

  var isPixSequence = (dicomElement.tag.group === '0x7FE0' &&
        dicomElement.tag.element === '0x0010' &&
        dicomElement.vl === 'u/l');

  var line = null;

  // (group,element)
  line = '(';
  line += dicomElement.tag.group.substr(2, 5).toLowerCase();
  line += ',';
  line += dicomElement.tag.element.substr(2, 5).toLowerCase();
  line += ') ';
  // value representation
  line += dicomElement.vr;
  // value
  if (dicomElement.vr !== 'SQ' &&
    dicomElement.value.length === 1 &&
    dicomElement.value[0] === '') {
    line += ' (no value available)';
    deSize = 0;
  } else {
    // simple number display
    if (dicomElement.vr === 'na') {
      line += ' ';
      line += dicomElement.value[0];
    } else if (isPixSequence) {
      // pixel sequence
      line += ' (PixelSequence #=' + deSize + ')';
    } else if (dicomElement.vr === 'SQ') {
      line += ' (Sequence with';
      if (dicomElement.vl === 'u/l') {
        line += ' undefined';
      } else {
        line += ' explicit';
      }
      line += ' length #=';
      line += dicomElement.value.length;
      line += ')';
    } else if (isOtherVR ||
        dicomElement.vr === 'pi' ||
        dicomElement.vr === 'UL' ||
        dicomElement.vr === 'US' ||
        dicomElement.vr === 'SL' ||
        dicomElement.vr === 'SS' ||
        dicomElement.vr === 'FL' ||
        dicomElement.vr === 'FD' ||
        dicomElement.vr === 'AT') {
      // 'O'ther array, limited display length
      line += ' ';
      line += this.getElementValueAsString(dicomElement, false);
    } else {
      // default
      line += ' [';
      line += this.getElementValueAsString(dicomElement, false);
      line += ']';
    }
  }

  // align #
  var nSpaces = 55 - line.length;
  if (nSpaces > 0) {
    for (var s = 0; s < nSpaces; ++s) {
      line += ' ';
    }
  }
  line += ' # ';
  if (dicomElement.vl < 100) {
    line += ' ';
  }
  if (dicomElement.vl < 10) {
    line += ' ';
  }
  line += dicomElement.vl;
  line += ', ';
  line += deSize; //dictElement[1];
  line += ' ';
  if (tagName !== null) {
    line += tagName;
  } else {
    line += 'Unknown Tag & Data';
  }

  var message = null;

  // continue for sequence
  if (dicomElement.vr === 'SQ') {
    var item = null;
    for (var l = 0, lenl = dicomElement.value.length; l < lenl; ++l) {
      item = dicomElement.value[l];
      var itemKeys = Object.keys(item);
      if (itemKeys.length === 0) {
        continue;
      }

      // get the item element
      var itemElement = item.xFFFEE000;
      message = '(Item with';
      if (itemElement.vl === 'u/l') {
        message += ' undefined';
      } else {
        message += ' explicit';
      }
      message += ' length #=' + (itemKeys.length - 1) + ')';
      itemElement.value = [message];
      itemElement.vr = 'na';

      line += '\n';
      line += this.getElementAsString(itemElement, prefix + '  ');

      for (var m = 0, lenm = itemKeys.length; m < lenm; ++m) {
        if (itemKeys[m] !== 'xFFFEE000') {
          line += '\n';
          line += this.getElementAsString(item[itemKeys[m]], prefix + '    ');
        }
      }

      message = '(ItemDelimitationItem';
      if (itemElement.vl !== 'u/l') {
        message += ' for re-encoding';
      }
      message += ')';
      var itemDelimElement = {
        tag: {group: '0xFFFE', element: '0xE00D'},
        vr: 'na',
        vl: '0',
        value: [message]
      };
      line += '\n';
      line += this.getElementAsString(itemDelimElement, prefix + '  ');

    }

    message = '(SequenceDelimitationItem';
    if (dicomElement.vl !== 'u/l') {
      message += ' for re-encod.';
    }
    message += ')';
    var sqDelimElement = {
      tag: {group: '0xFFFE', element: '0xE0DD'},
      vr: 'na',
      vl: '0',
      value: [message]
    };
    line += '\n';
    line += this.getElementAsString(sqDelimElement, prefix);
  } else if (isPixSequence) {
    // pixel sequence
    var pixItem = null;
    for (var n = 0, lenn = dicomElement.value.length; n < lenn; ++n) {
      pixItem = dicomElement.value[n];
      line += '\n';
      pixItem.vr = 'pi';
      line += this.getElementAsString(pixItem, prefix + '  ');
    }

    var pixDelimElement = {
      tag: {group: '0xFFFE', element: '0xE0DD'},
      vr: 'na',
      vl: '0',
      value: ['(SequenceDelimitationItem)']
    };
    line += '\n';
    line += this.getElementAsString(pixDelimElement, prefix);
  }

  return prefix + line;
};

/**
 * Get a DICOM Element value from a group and an element.
 *
 * @param {number} group The group.
 * @param {number} element The element.
 * @returns {object} The DICOM element value.
 */
dwv.dicom.DicomElementsWrapper.prototype.getFromGroupElement = function (
  group, element) {
  return this.getFromKey(new dwv.dicom.Tag(group, element).getKey());
};

/**
 * Get a DICOM Element value from a tag name.
 * Uses the DICOM dictionary.
 *
 * @param {string} name The tag name.
 * @returns {object} The DICOM element value.
 */
dwv.dicom.DicomElementsWrapper.prototype.getFromName = function (name) {
  var value = null;
  var tag = dwv.dicom.getTagFromDictionary(name);
  // check that we are not at the end of the dictionary
  if (tag !== null) {
    value = this.getFromKey(tag.getKey());
  }
  return value;
};

/**
 * Get the file list from a DICOMDIR
 *
 * @param {object} data The buffer data of the DICOMDIR
 * @returns {Array} The file list as an array ordered by
 *   STUDY > SERIES > IMAGES.
 */
dwv.dicom.getFileListFromDicomDir = function (data) {
  // parse file
  var parser = new dwv.dicom.DicomParser();
  parser.parse(data);
  var elements = parser.getRawDicomElements();

  // Directory Record Sequence
  if (typeof elements.x00041220 === 'undefined' ||
        typeof elements.x00041220.value === 'undefined') {
    dwv.logger.warn('No Directory Record Sequence found in DICOMDIR.');
    return;
  }
  var dirSeq = elements.x00041220.value;

  if (dirSeq.length === 0) {
    dwv.logger.warn('The Directory Record Sequence of the DICOMDIR is empty.');
    return;
  }

  var records = [];
  var series = null;
  var study = null;
  for (var i = 0; i < dirSeq.length; ++i) {
    // Directory Record Type
    if (typeof dirSeq[i].x00041430 === 'undefined' ||
            typeof dirSeq[i].x00041430.value === 'undefined') {
      continue;
    }
    var recType = dwv.dicom.cleanString(dirSeq[i].x00041430.value[0]);

    // supposed to come in order...
    if (recType === 'STUDY') {
      study = [];
      records.push(study);
    } else if (recType === 'SERIES') {
      series = [];
      study.push(series);
    } else if (recType === 'IMAGE') {
      // Referenced File ID
      if (typeof dirSeq[i].x00041500 === 'undefined' ||
                typeof dirSeq[i].x00041500.value === 'undefined') {
        continue;
      }
      var refFileIds = dirSeq[i].x00041500.value;
      // clean and join ids
      var refFileId = '';
      for (var j = 0; j < refFileIds.length; ++j) {
        if (j !== 0) {
          refFileId += '/';
        }
        refFileId += dwv.dicom.cleanString(refFileIds[j]);
      }
      series.push(refFileId);
    }
  }
  return records;
};<|MERGE_RESOLUTION|>--- conflicted
+++ resolved
@@ -54,33 +54,10 @@
     var keys = Object.keys(dicomElements);
     var obj = {};
     var dicomElement = null;
-<<<<<<< HEAD
-    var row = null;
-    for (var i = 0, leni = keys.length; i < leni; ++i) {
-      dicomElement = dicomElements[keys[i]];
-      row = {};
-      // name
-      var tag = new dwv.dicom.Tag(
-        dicomElement.tag.group, dicomElement.tag.element);
-      var name = tag.getNameFromDictionary();
-      if (name === null) {
-        name = 'Unknown Tag & Data';
-      }
-      // value
-      row.value = this.getElementValueAsString(dicomElement);
-      // others
-      row.group = dicomElement.tag.group;
-      row.element = dicomElement.tag.element;
-      row.vr = dicomElement.vr;
-      row.vl = dicomElement.vl;
-
-      obj[name] = row;
-=======
     for (var i = 0, leni = keys.length; i < leni; ++i) {
       dicomElement = dicomElements[keys[i]];
       obj[this.getTagName(dicomElement.tag)] =
         this.getElementAsObject(dicomElement);
->>>>>>> 99c8e79f
     }
     return obj;
   };
@@ -92,17 +69,10 @@
    * @returns {string} The tag name.
    */
   this.getTagName = function (tag) {
-    var dict = dwv.dicom.dictionary;
-    // dictionnary entry
-    var dictElement = null;
-    if (typeof dict[tag.group] !== 'undefined' &&
-      typeof dict[tag.group][tag.element] !== 'undefined') {
-      dictElement = dict[tag.group][tag.element];
-    }
-    // name
-    var name = 'Unknown Tag & Data';
-    if (dictElement !== null) {
-      name = dictElement[2];
+    var tagObj = new dwv.dicom.Tag(tag.group, tag.element);
+    var name = tagObj.getNameFromDictionary();
+    if (name === null) {
+      name = 'Unknown Tag & Data';
     }
     return name;
   };
