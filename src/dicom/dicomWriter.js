--- conflicted
+++ resolved
@@ -63,8 +63,6 @@
   constructor(action) {
     this.action = action;
   }
-<<<<<<< HEAD
-=======
 }
 
 /**
@@ -104,7 +102,6 @@
     Procedure: {action: 'copy', value: null}, // group '0040'
     'Pixel Data': {action: 'copy', value: null} // group '7fe0'
   };
->>>>>>> 41bc37a6
 }
 
 /**
